--- conflicted
+++ resolved
@@ -60,14 +60,9 @@
             method: 'post',
             path: `/router/${details.user}/${details.transaction}`,
         });
-<<<<<<< HEAD
-        const { body } = await index(context);
-        assert.deepStrictEqual(body, { user, transaction });
-=======
-
-        const response = await index(context);
-        assert.deepStrictEqual(response, details);
->>>>>>> fb26af79
+
+        const { body } = await index(context);
+        assert.deepStrictEqual(body, details);
     });
 });
 
@@ -199,11 +194,7 @@
     });
 
     it('should throw an error when dependencies is not found', async () => {
-<<<<<<< HEAD
         let message;
-=======
-        const expected = `No instance found for 'LoremIpsumRepository'.`;
->>>>>>> fb26af79
         const context = createContext({
             path: '/lorem_ipsum/error',
             method: 'get',
@@ -212,11 +203,7 @@
             const { body } = await index(context);
             message = body;
         } catch (error) {
-<<<<<<< HEAD
             message = error.message;
-=======
-            assert.strictEqual(error.message, expected);
->>>>>>> fb26af79
         }
 
         assert.strictEqual(
@@ -227,11 +214,7 @@
 });
 
 describe('Render template contents', () => {
-<<<<<<< HEAD
-    const expectedReturn = `<h1>Welcome to AppExpress</h1>`;
-=======
     const expected = `<h1>Welcome to AppExpress</h1>`;
->>>>>>> fb26af79
 
     it('should return rendered content from EJS template', async () => {
         const context = createContext({ path: '/engines/ejs' });
@@ -288,7 +271,67 @@
     });
 });
 
-<<<<<<< HEAD
+describe('Public static resource handling', () => {
+    const publicDir = './src/function/public';
+
+    it('should return the contents of ads.txt', async () => {
+        const adsTxt = `${publicDir}/ads.txt`;
+        const adsTxtContent = fs.readFileSync(adsTxt, 'utf8');
+
+        const context = createContext({ path: '/ads.txt' });
+        const { body } = await index(context);
+        assert.strictEqual(body, adsTxtContent);
+    });
+
+    it('should return the contents of robots.txt', async () => {
+        const robotsTxt = `${publicDir}/robots.txt`;
+        const robotsTxtContent = fs.readFileSync(robotsTxt, 'utf8');
+
+        const context = createContext({ path: '/robots.txt' });
+        const { body } = await index(context);
+        assert.strictEqual(body, robotsTxtContent);
+    });
+
+    it('should return Cannot GET /.env', async () => {
+        const context = createContext({ path: '/.env' });
+        const { body } = await index(context);
+        assert.strictEqual(body, `Cannot GET '/.env'.`);
+    });
+
+    it('should return contents from a nested directory', async () => {
+        const acmeTxt = `${publicDir}/.well-known/acme-challenge/dc64a9a5f9ca432ba8c6f2fe8e5c35be`;
+        const acmeTxtContent = fs.readFileSync(acmeTxt, 'utf8');
+
+        const context = createContext({
+            path: '/.well-known/acme-challenge/dc64a9a5f9ca432ba8c6f2fe8e5c35be',
+        });
+        const { body } = await index(context);
+        assert.strictEqual(body, acmeTxtContent);
+    });
+
+    it('should return contents from a css file in a nested directory', async () => {
+        const css = `${publicDir}/static/css/styles.css`;
+        const cssContent = fs.readFileSync(css, 'utf8');
+
+        const context = createContext({
+            path: '/static/css/styles.css',
+        });
+        const { body } = await index(context);
+        assert.strictEqual(body, cssContent);
+    });
+
+    it('should return contents from a js file in a nested directory', async () => {
+        const js = `${publicDir}/static/js/window.js`;
+        const jsContent = fs.readFileSync(js); // not served as `text/*`
+
+        const context = createContext({
+            path: '/static/js/window.js',
+        });
+        const { body } = await index(context);
+        assert.deepStrictEqual(body, jsContent);
+    });
+});
+
 describe('Multiple returns error validation', () => {
     it(`should return an error due to multiple response.* call on a route`, async () => {
         let message;
@@ -305,65 +348,5 @@
             message,
             'A response has already been prepared. Cannot initiate another response. Did you call response methods like `response.send` or `response.json` multiple times in the same request handler?',
         );
-=======
-describe('Public static resource handling', () => {
-    const publicDir = './src/function/public';
-
-    it('should return the contents of ads.txt', async () => {
-        const adsTxt = `${publicDir}/ads.txt`;
-        const adsTxtContent = fs.readFileSync(adsTxt, 'utf8');
-
-        const context = createContext({ path: '/ads.txt' });
-        const { body } = await index(context);
-        assert.strictEqual(body, adsTxtContent);
-    });
-
-    it('should return the contents of robots.txt', async () => {
-        const robotsTxt = `${publicDir}/robots.txt`;
-        const robotsTxtContent = fs.readFileSync(robotsTxt, 'utf8');
-
-        const context = createContext({ path: '/robots.txt' });
-        const { body } = await index(context);
-        assert.strictEqual(body, robotsTxtContent);
-    });
-
-    it('should return Cannot GET /.env', async () => {
-        const context = createContext({ path: '/.env' });
-        const { body } = await index(context);
-        assert.strictEqual(body, `Cannot GET '/.env'.`);
-    });
-
-    it('should return contents from a nested directory', async () => {
-        const acmeTxt = `${publicDir}/.well-known/acme-challenge/dc64a9a5f9ca432ba8c6f2fe8e5c35be`;
-        const acmeTxtContent = fs.readFileSync(acmeTxt, 'utf8');
-
-        const context = createContext({
-            path: '/.well-known/acme-challenge/dc64a9a5f9ca432ba8c6f2fe8e5c35be',
-        });
-        const { body } = await index(context);
-        assert.strictEqual(body, acmeTxtContent);
-    });
-
-    it('should return contents from a css file in a nested directory', async () => {
-        const css = `${publicDir}/static/css/styles.css`;
-        const cssContent = fs.readFileSync(css, 'utf8');
-
-        const context = createContext({
-            path: '/static/css/styles.css',
-        });
-        const { body } = await index(context);
-        assert.strictEqual(body, cssContent);
-    });
-
-    it('should return contents from a js file in a nested directory', async () => {
-        const js = `${publicDir}/static/js/window.js`;
-        const jsContent = fs.readFileSync(js); // not served as `text/*`
-
-        const context = createContext({
-            path: '/static/js/window.js',
-        });
-        const { body } = await index(context);
-        assert.deepStrictEqual(body, jsContent);
->>>>>>> fb26af79
     });
 });